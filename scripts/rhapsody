#!/usr/bin/env python3
import os
import time
from tqdm import tqdm
import pandas as pd
import numpy as np
from biom import load_table, Table
from biom.util import biom_open
from skbio.stats.composition import clr, centralize, closure
from skbio.stats.composition import clr_inv as softmax
import matplotlib.pyplot as plt
from scipy.stats import entropy, spearmanr
import click
from scipy.sparse import coo_matrix
import tensorflow as tf
from tensorflow.contrib.distributions import Multinomial, Normal
import datetime
from rhapsody.multimodal import MMvec, cross_validation
from rhapsody.util import onehot, rank_hits, random_multimodal, split_tables


@click.group()
def rhapsody():
    pass


@rhapsody.command()
@click.option('--microbe-file',
              help='Input microbial abundances')
@click.option('--metabolite-file',
              help='Input metabolite abundances')
@click.option('--metadata-file', default=None,
              help='Input sample metadata file')
@click.option('--training-column',
              help=('Column in the sample metadata specifying which '
                    'samples are for training and testing.'),
              default=None)
@click.option('--num-testing-examples',
              help=('Number of samples to randomly select for testing'),
              default=10)
@click.option('--min-feature-count',
              help=('Minimum number of samples a microbe needs to be observed '
                    'in order to not filter out'),
              default=10)
@click.option('--epochs',
              help='Number of epochs to train', default=10)
@click.option('--batch_size',
              help='Size of mini-batch', default=32)
@click.option('--latent_dim',
              help=('Dimensionality of shared latent space. '
                    'This is analogous to the number of PC axes.'),
              default=3)
@click.option('--input_prior',
              help=('Width of normal prior for input embedding.  '
                    'Smaller values will regularize parameters towards zero. '
                    'Values must be greater than 0.'),
              default=1.)
@click.option('--output_prior',
              help=('Width of normal prior for input embedding.  '
                    'Smaller values will regularize parameters towards zero. '
                    'Values must be greater than 0.'),
              default=1.)
@click.option('--arm-the-gpu', is_flag=True,
              help=('Enables GPU support'),
              default=False)
@click.option('--top-k',
              help=('Number of top hits to compare for cross-validation.'),
              default=50)
@click.option('--learning-rate',
              help=('Gradient descent decay rate.'),
              default=1e-1)
@click.option('--beta1',
              help=('Gradient decay rate for first Adam momentum estimates'),
              default=0.9)
@click.option('--beta2',
              help=('Gradient decay rate for second Adam momentum estimates'),
              default=0.95)
@click.option('--clipnorm',
              help=('Gradient clipping size.'),
              default=10.)
@click.option('--checkpoint-interval',
              help=('Number of seconds before a storing a summary.'),
              default=1000)
@click.option('--summary-interval',
              help=('Number of seconds before a storing a summary.'),
              default=1000)
@click.option('--summary-dir', default='summarydir',
              help='Summary directory to save cross validation results.')
@click.option('--ranks-file', default=None,
              help='Ranks file containing microbe-metabolite rankings.')
def mmvec(microbe_file, metabolite_file,
          metadata_file, training_column,
          num_testing_examples, min_feature_count,
         epochs, batch_size, latent_dim,
          input_prior, output_prior, arm_the_gpu, top_k,
          learning_rate, beta1, beta2, clipnorm,
          checkpoint_interval, summary_interval,
          summary_dir, ranks_file):

    microbes = load_table(microbe_file)
    metabolites = load_table(metabolite_file)

    if metadata_file is not None:
        metadata = pd.read_table(metadata_file, index_col=0)
    else:
        metadata = None

    res = split_tables(
        microbes, metabolites,
        metadata=metadata, training_column=training_column,
        num_test=num_testing_examples,
        min_samples=min_feature_count)

    (train_microbes_df, test_microbes_df,
     train_metabolites_df, test_metabolites_df) = res

    # filter out low abundance microbes
    microbe_ids = microbes.ids(axis='observation')
    metabolite_ids = metabolites.ids(axis='observation')

    params = []

    sname = 'latent_dim_' + str(latent_dim) + \
           '_input_prior_%.2f' % input_prior + \
           '_output_prior_%.2f' % output_prior + \
           '_beta1_%.2f' % beta1 + \
           '_beta2_%.2f' % beta2

    sname = os.path.join(summary_dir, sname)

    n, d1 = microbes.shape
    n, d2 = metabolites.shape

    train_microbes_coo = coo_matrix(train_microbes_df.values)
    test_microbes_coo = coo_matrix(test_microbes_df.values)

    if arm_the_gpu:
        # pick out the first GPU
        device_name='/device:GPU:0'
    else:
        device_name='/cpu:0'

    config = tf.ConfigProto()
    with tf.Graph().as_default(), tf.Session(config=config) as session:
        model = MMvec(
            latent_dim=latent_dim,
            u_scale=input_prior, v_scale=output_prior,
            learning_rate = learning_rate,
            beta_1=beta1, beta_2=beta2,
            device_name=device_name,
            clipnorm=clipnorm, save_path=sname)

        model(session,
              train_microbes_coo, train_metabolites_df.values,
              test_microbes_coo, test_metabolites_df.values)

        loss, cv = model.fit(epoch=epochs, summary_interval=summary_interval,
                             checkpoint_interval=checkpoint_interval)

        U, V = model.U, model.V
        d1 = U.shape[0]

        U_ = np.hstack(
            (np.ones((model.U.shape[0], 1)),
             model.Ubias.reshape(-1, 1), U)
        )
        V_ = np.vstack(
            (model.Vbias.reshape(1, -1),
             np.ones((1, model.V.shape[1])), V)
        )

<<<<<<< HEAD
        ranks = pd.DataFrame(
            np.zeros((model.U.shape[0], 1)), U_ @ V_,
            index=train_microbes_df.columns,
            columns=train_metabolites_df.columns)

        # shift the reference from the first microbe to the average microbe
        ranks = ranks - ranks.mean(axis=1)

=======
>>>>>>> dd8c0bf7efef831d77434299cfab39922dbe21ae
        np.savetxt(os.path.join(summary_dir, 'U.txt'), model.U)
        np.savetxt(os.path.join(summary_dir, 'V.txt'), model.V)
        np.savetxt(os.path.join(summary_dir, 'Ubias.txt'), model.Ubias)
        np.savetxt(os.path.join(summary_dir, 'Vbias.txt'), model.Vbias)

        if ranks_file is not None:
            ranks = pd.DataFrame(
                np.zeros((model.U.shape[0], 1)), U_ @ V_,
                index=train_microbes_df.columns,
                columns=train_metabolites_df.columns)
    
            # shift the reference from the first microbe to the average microbe
            ranks = ranks - ranks.mean(axis=1)

            params, rank_stats = cross_validation(
                model, test_microbes_df, test_metabolites_df, top_N=top_k)

            params.to_csv(os.path.join(summary_dir, 'model_results.csv'))
            rank_stats.to_csv(os.path.join(summary_dir, 'otu_cv_results.csv'))
            ranks.to_csv(ranks_file)


if __name__ == '__main__':
    rhapsody()<|MERGE_RESOLUTION|>--- conflicted
+++ resolved
@@ -169,17 +169,6 @@
              np.ones((1, model.V.shape[1])), V)
         )
 
-<<<<<<< HEAD
-        ranks = pd.DataFrame(
-            np.zeros((model.U.shape[0], 1)), U_ @ V_,
-            index=train_microbes_df.columns,
-            columns=train_metabolites_df.columns)
-
-        # shift the reference from the first microbe to the average microbe
-        ranks = ranks - ranks.mean(axis=1)
-
-=======
->>>>>>> dd8c0bf7efef831d77434299cfab39922dbe21ae
         np.savetxt(os.path.join(summary_dir, 'U.txt'), model.U)
         np.savetxt(os.path.join(summary_dir, 'V.txt'), model.V)
         np.savetxt(os.path.join(summary_dir, 'Ubias.txt'), model.Ubias)
@@ -187,10 +176,11 @@
 
         if ranks_file is not None:
             ranks = pd.DataFrame(
-                np.zeros((model.U.shape[0], 1)), U_ @ V_,
+                clr(softmax(np.hstack(
+                    (np.zeros((model.U.shape[0], 1)), U_ @ V_)))),
                 index=train_microbes_df.columns,
                 columns=train_metabolites_df.columns)
-    
+
             # shift the reference from the first microbe to the average microbe
             ranks = ranks - ranks.mean(axis=1)
 
